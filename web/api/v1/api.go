--- conflicted
+++ resolved
@@ -56,22 +56,13 @@
 type errorType string
 
 const (
-<<<<<<< HEAD
 	errorNone        errorType = ""
-	errorTimeout               = "timeout"
-	errorCanceled              = "canceled"
-	errorExec                  = "execution"
-	errorBadData               = "bad_data"
-	errorInternal              = "internal"
-	errorUnavailable           = "unavailable"
-=======
-	errorNone     errorType = ""
-	errorTimeout  errorType = "timeout"
-	errorCanceled errorType = "canceled"
-	errorExec     errorType = "execution"
-	errorBadData  errorType = "bad_data"
-	errorInternal errorType = "internal"
->>>>>>> d7b3df5a
+	errorTimeout     errorType = "timeout"
+	errorCanceled    errorType = "canceled"
+	errorExec        errorType = "execution"
+	errorBadData     errorType = "bad_data"
+	errorInternal    errorType = "internal"
+	errorUnavailable errorType = "unavailable"
 )
 
 var corsHeaders = map[string]string{
